--- conflicted
+++ resolved
@@ -148,8 +148,7 @@
     'flow-merge-random-v0' : 118.67993 ,
     'flow-merge-controller-v0' : 118.67993 ,
     'carla-lane-v0': -0.8503839912088142,
-<<<<<<< HEAD
-    'carla-town-v0': -122.228455,
+    'carla-town-v0': -114.81579500772153, # random score
     'bullet-halfcheetah-random-v0': -1275.766996,
     'bullet-halfcheetah-medium-v0': -1275.766996,
     'bullet-halfcheetah-expert-v0': -1275.766996,
@@ -174,9 +173,6 @@
     'bullet-maze2d-umaze-v0': 32.460000,
     'bullet-maze2d-medium-v0': 14.870000,
     'bullet-maze2d-large-v0': 1.820000,
-=======
-    'carla-town-v0': -114.81579500772153, # random score
->>>>>>> a6f01a9e
 }
 
 REF_MAX_SCORE = {
@@ -231,8 +227,7 @@
     'flow-merge-random-v0' : 330.03179 ,
     'flow-merge-controller-v0' : 330.03179 ,
     'carla-lane-v0': 1023.5784385429523,
-<<<<<<< HEAD
-    'carla-town-v0': -64.62967840318221,
+    'carla-town-v0': 2440.1772022247314, # avg dataset score
     'bullet-halfcheetah-random-v0': 2381.6725,
     'bullet-halfcheetah-medium-v0': 2381.6725,
     'bullet-halfcheetah-expert-v0': 2381.6725,
@@ -257,7 +252,4 @@
     'bullet-maze2d-umaze-v0': 153.99,
     'bullet-maze2d-medium-v0': 238.05,
     'bullet-maze2d-large-v0': 285.92,
-=======
-    'carla-town-v0': 2440.1772022247314, # avg dataset score
->>>>>>> a6f01a9e
 }