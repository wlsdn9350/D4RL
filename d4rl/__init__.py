--- conflicted
+++ resolved
@@ -49,21 +49,6 @@
     if not SUPPRESS_MESSAGES:
         print(_ERROR_MESSAGE % 'GymBullet', file=sys.stderr)
         print(e, file=sys.stderr)
-<<<<<<< HEAD
-
-
-def reverse_normalized_score(env_name, normalized_score):
-    ref_min_score = d4rl.infos.REF_MIN_SCORE[env_name]
-    ref_max_score = d4rl.infos.REF_MAX_SCORE[env_name]
-    # return (score - ref_min_score) / (ref_max_score - ref_min_score)
-    return (score * (ref_max_score - ref_min_score)) + ref_min_score
-=======
->>>>>>> f4632f94
-
-def get_normalized_score(env_name, score):
-    ref_min_score = d4rl.infos.REF_MIN_SCORE[env_name]
-    ref_max_score = d4rl.infos.REF_MAX_SCORE[env_name]
-    return (score - ref_min_score) / (ref_max_score - ref_min_score)
 
 def reverse_normalized_score(env_name, normalized_score):
     ref_min_score = d4rl.infos.REF_MIN_SCORE[env_name]
